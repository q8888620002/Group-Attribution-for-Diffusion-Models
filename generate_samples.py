"""Generate samples for a given diffusion model."""
import argparse
import os

import diffusers
import torch
from diffusers import DDIMPipeline, DDIMScheduler, DiffusionPipeline
from diffusers.training_utils import EMAModel
from lightning.pytorch import seed_everything
from torchvision.utils import save_image
from tqdm import tqdm

import constants
from ddpm_config import DDPMConfig
from utils import ImagenetteCaptioner, create_dataset, get_max_steps


def parse_args():
    """Parse command line arguments."""
    parser = argparse.ArgumentParser(description="Training DDPM")

    parser.add_argument(
        "--dataset",
        type=str,
        help="dataset for training or unlearning",
        choices=["mnist", "cifar", "celeba", "imagenette"],
        default="cifar",
    )
    parser.add_argument(
        "--n_samples", type=int, default=100000, help="number of generated samples"
    )
    parser.add_argument(
        "--batch_size", type=int, default=512, help="batch size for sample generation"
    )
    parser.add_argument(
        "--excluded_class",
        type=int,
        help="dataset class to exclude for class-wise data removal",
        default=None,
    )
    parser.add_argument(
        "--removal_dist",
        type=str,
        help="distribution for removing data",
        default=None,
    )
    parser.add_argument(
        "--datamodel_alpha",
        type=float,
        help="proportion of full dataset to keep in the datamodel distribution",
        default=0.5,
    )
    parser.add_argument(
        "--removal_seed",
        type=int,
        help="random seed for sampling from the removal distribution",
        default=0,
    )
    parser.add_argument(
        "--method",
        type=str,
        help="training or unlearning method",
        choices=["retrain", "prune_fine_tune", "gd", "ga", "esd"],
        required=True,
    )
    parser.add_argument(
        "--pruning_ratio",
        type=float,
        help="ratio for remaining parameters.",
        default=0.3,
    )
    parser.add_argument(
        "--pruner",
        type=str,
        default="magnitude",
        choices=["taylor", "random", "magnitude", "reinit", "diff-pruning"],
    )
    parser.add_argument(
        "--thr", type=float, default=0.05, help="threshold for diff-pruning"
    )
    parser.add_argument(
        "--seed",
        type=int,
        help="random seed for image sample generation",
        default=42,
    )
    parser.add_argument(
        "--outdir", type=str, help="output parent directory", default=constants.OUTDIR
    )
    parser.add_argument(
        "--pretrained",
        help="whether to generate samples for a pre-trained model",
        action="store_true",
        default=False,
    )
    parser.add_argument(
        "--num_inference_steps",
        type=int,
        default=100,
        help="number of diffusion steps for generating images",
    )
    parser.add_argument(
        "--use_ema",
        help="whether to use the EMA model",
        action="store_true",
        default=False,
    )
    parser.add_argument(
        "--device", type=str, help="device of training", default="cuda:0"
    )

    return parser.parse_args()


def main(args):
    """Main function to generate samples from a diffusion model."""
    seed_everything(args.seed)
    device = args.device

    if args.dataset == "cifar":
        config = {**DDPMConfig.cifar_config}
    elif args.dataset == "celeba":
        config = {**DDPMConfig.celeba_config}
    elif args.dataset == "mnist":
        config = {**DDPMConfig.mnist_config}
    elif args.dataset == "imagenette":
        config = {**DDPMConfig.imagenette_config}
    else:
        raise ValueError(
            (
                f"dataset={args.dataset} is not one of "
                "['cifar', 'mnist', 'celeba', 'imagenette']"
            )
        )
    model_cls = getattr(diffusers, config["unet_config"]["_class_name"])

    removal_dir = "full"
    if args.excluded_class is not None:
        removal_dir = f"excluded_{args.excluded_class}"
    if args.removal_dist is not None:
        removal_dir = f"{args.removal_dist}/{args.removal_dist}"
        if args.removal_dist == "datamodel":
            removal_dir += f"_alpha={args.datamodel_alpha}"
        removal_dir += f"_seed={args.removal_seed}"

    if args.pretrained:
        model_loaddir = os.path.join(
            args.outdir,
            args.dataset,
            "pretrained",
            "models",
        )
        sample_outdir = os.path.join(
            args.outdir,
            args.dataset,
            "pretrained",
            "ema_generated_samples" if args.use_ema else "generated_samples",
        )
    else:
        model_loaddir = os.path.join(
            args.outdir,
            args.dataset,
            args.method,
            "models",
            removal_dir,
        )
        sample_outdir = os.path.join(
            args.outdir,
            args.dataset,
            args.method,
            "ema_generated_samples" if args.use_ema else "generated_samples",
            removal_dir,
        )
    os.makedirs(sample_outdir, exist_ok=True)

    # Load the trained U-Net model or U-Net EMA.
    trained_steps = get_max_steps(model_loaddir)
    if trained_steps is not None:
        ckpt_path = os.path.join(model_loaddir, f"ckpt_steps_{trained_steps:0>8}.pt")
        ckpt = torch.load(ckpt_path, map_location="cpu")

        if args.method == "prune_fine_tune":
            # Load pruned model
            pruned_model_path = os.path.join(
                args.outdir,
                args.dataset,
                "pruned",
<<<<<<< HEAD
                "model",
                f"pruner={args.pruner}_pruning_ratio={args.ratio}_threshold={args.thr}",
                f"ckpt_steps_{0:0>8}.pt",
=======
                "models",
                f"pruner={args.pruner}_pruning_ratio={args.pruning_ratio}_threshold={args.thr}",
                f"ckpt_steps_{0:0>8}.pt"
>>>>>>> 9a834653
            )
            pruned_model_ckpt = torch.load(pruned_model_path, map_location="cpu")
            model = pruned_model_ckpt["unet"]
        else:
            model = model_cls(**config["unet_config"])

        model.load_state_dict(ckpt["unet"])

        model_str = "U-Net"

        if args.use_ema:
            ema_model = EMAModel(
                model.parameters(),
                model_cls=model_cls,
                model_config=model.config,
            )
            ema_model.load_state_dict(ckpt["unet_ema"])
            ema_model.copy_to(model.parameters())
            model_str = "EMA"

        print(f"Trained model loaded from {model_loaddir}")
        print(f"\t{model_str} loaded from {ckpt_path}")
    else:
        raise ValueError(f"No trained checkpoints found at {model_loaddir}")

    # Get the diffusion model pipeline for inference.
    if args.dataset == "imagenette":
        # The pipeline is of class LDMTextToImagePipeline.
        train_dataset = create_dataset(dataset_name=args.dataset, train=True)
        captioner = ImagenetteCaptioner(train_dataset)

        pipeline = DiffusionPipeline.from_pretrained(
            "CompVis/ldm-text2im-large-256"
        ).to(device)
        pipeline.unet = model.to(device)
    elif args.dataset == "celeba":
        pipeline = DiffusionPipeline.from_pretrained("CompVis/ldm-celebahq-256").to(
            device
        )
        pipeline.unet = model.to(device)
    else:
        pipeline = DDIMPipeline(
<<<<<<< HEAD
            unet=model,
            scheduler=DDIMScheduler(num_train_timesteps=args.num_train_steps),
=======
            unet=model, scheduler=DDIMScheduler()
>>>>>>> 9a834653
        ).to(device)

    # Generate images.
    batch_size_list = [args.batch_size] * (args.n_samples // args.batch_size)
    remaining_sample_size = args.n_samples % args.batch_size
    if remaining_sample_size > 0:
        batch_size_list.append(remaining_sample_size)

    if args.dataset != "imagenette":
        # For unconditional diffusion models.
        counter = 0
        with torch.no_grad():
            for batch_size in tqdm(batch_size_list):
                images = pipeline(
                    batch_size=batch_size,
                    num_inference_steps=args.num_inference_steps,
                    output_type="numpy",
                ).images
                for image in images:
                    save_image(
                        torch.from_numpy(image).permute([2, 0, 1]),
                        os.path.join(
                            sample_outdir, f"seed={args.seed}_sample_{counter}.png"
                        ),
                    )
                    counter += 1
        print(f"Generated {counter} samples and saved to {sample_outdir}")
    else:
        # Conditoinal generation for each class in Imagenette.
        for class_idx in range(captioner.num_classes):
            synset = captioner.label_to_synset[class_idx]
            synset_sample_outdir = os.path.join(sample_outdir, synset)
            os.makedirs(synset_sample_outdir, exist_ok=True)
            counter = 0
            with torch.no_grad():
                for batch_size in tqdm(batch_size_list):
                    images = pipeline(
                        prompt=captioner([class_idx] * batch_size),
                        num_inference_steps=args.num_inference_steps,
                        eta=0.3,
                        guidance_scale=6,
                        output_type="numpy",
                    ).images
                    for image in images:
                        save_image(
                            torch.from_numpy(image).permute([2, 0, 1]),
                            os.path.join(
                                synset_sample_outdir,
                                f"seed={args.seed}_sample_{counter}.png",
                            ),
                        )
                        counter += 1
            print(f"Generated {counter} samples and saved to {synset_sample_outdir}")


if __name__ == "__main__":
    args = parse_args()
    main(args)
    print("Sample generation completed!")<|MERGE_RESOLUTION|>--- conflicted
+++ resolved
@@ -185,15 +185,13 @@
                 args.outdir,
                 args.dataset,
                 "pruned",
-<<<<<<< HEAD
-                "model",
-                f"pruner={args.pruner}_pruning_ratio={args.ratio}_threshold={args.thr}",
+                "models",
+                (
+                    f"pruner={args.pruner}"
+                    + f"_pruning_ratio={args.pruning_ratio}"
+                    + f"_threshold={args.thr}"
+                ),
                 f"ckpt_steps_{0:0>8}.pt",
-=======
-                "models",
-                f"pruner={args.pruner}_pruning_ratio={args.pruning_ratio}_threshold={args.thr}",
-                f"ckpt_steps_{0:0>8}.pt"
->>>>>>> 9a834653
             )
             pruned_model_ckpt = torch.load(pruned_model_path, map_location="cpu")
             model = pruned_model_ckpt["unet"]
@@ -235,14 +233,7 @@
         )
         pipeline.unet = model.to(device)
     else:
-        pipeline = DDIMPipeline(
-<<<<<<< HEAD
-            unet=model,
-            scheduler=DDIMScheduler(num_train_timesteps=args.num_train_steps),
-=======
-            unet=model, scheduler=DDIMScheduler()
->>>>>>> 9a834653
-        ).to(device)
+        pipeline = DDIMPipeline(unet=model, scheduler=DDIMScheduler()).to(device)
 
     # Generate images.
     batch_size_list = [args.batch_size] * (args.n_samples // args.batch_size)
